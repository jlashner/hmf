language: python
dist: bionic
sudo: required


python:
  - 2.7
  - 3.6
  - 3.7
  - 3.8

notifications:
  email:
    recipients:
    - steven.g.murray@asu.edu

deploy:
  user: stevenjeanette
  on:
    tags: true
  provider: pypi
  password:
    secure: lAM0ScaCdOTbixtJf908INAKIpVCIPLSu4ZpqSxdp0zzMsTJJoTLo00wlmzzjeQDsxqgpiUIvjnwlpdur7Q+IPmwFa9hkg4VX4Mqe0keoDaoUQaUzpypZqYF0w4egVgc62NnXCGg3B/JuqUFuyM692uvmjvokGmadXLevXvPaxM=

#addons:
#  apt:
#    sources:
#    - ubuntu-toolchain-r-test
#    packages:
#    - gfortran-6

before_install:
<<<<<<< HEAD
  - sudo ln -s /usr/bin/gfortran-6 /usr/bin/gfortran
=======
  - if [[ "$TRAVIS_PYTHON_VERSION" == "2.7" ]]; then
      wget https://repo.continuum.io/miniconda/Miniconda-latest-Linux-x86_64.sh -O miniconda.sh;
    else
      wget https://repo.continuum.io/miniconda/Miniconda3-latest-Linux-x86_64.sh -O miniconda.sh;
    fi
  - bash miniconda.sh -b -p $HOME/miniconda
  - export PATH="$HOME/miniconda/bin:$PATH"
  - hash -r
  - conda config --set always_yes yes --set changeps1 no
  - conda update -q conda
  # Useful for debugging any issues with conda
  - conda info -a

install:
  - conda install python=$TRAVIS_PYTHON_VERSION numpy scipy mpmath nose astropy
  - conda install -c conda-forge camb
  - pip install python-coveralls
  - pip install coverage
#  - pip install emcee
#  - sudo ln -s /usr/bin/gfortran-6 /usr/bin/gfortran
#  - pip install camb
  - pip install coveralls
>>>>>>> c7ef7ce7

# command to install dependencies, e.g. pip install -r requirements.txt --use-mirrors
install: pip install -U tox-travis coverage coveralls

# command to run tests, e.g. python setup.py test
script:
  - tox
  - coverage report
#  - coverage run --source pydftools -m py.test
#  - coverage report -m

after_success:
  - coveralls<|MERGE_RESOLUTION|>--- conflicted
+++ resolved
@@ -30,9 +30,6 @@
 #    - gfortran-6
 
 before_install:
-<<<<<<< HEAD
-  - sudo ln -s /usr/bin/gfortran-6 /usr/bin/gfortran
-=======
   - if [[ "$TRAVIS_PYTHON_VERSION" == "2.7" ]]; then
       wget https://repo.continuum.io/miniconda/Miniconda-latest-Linux-x86_64.sh -O miniconda.sh;
     else
@@ -55,7 +52,6 @@
 #  - sudo ln -s /usr/bin/gfortran-6 /usr/bin/gfortran
 #  - pip install camb
   - pip install coveralls
->>>>>>> c7ef7ce7
 
 # command to install dependencies, e.g. pip install -r requirements.txt --use-mirrors
 install: pip install -U tox-travis coverage coveralls
