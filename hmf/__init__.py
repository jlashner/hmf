__version__ = "3.0.7"
<<<<<<< HEAD

from .mass_function.hmf import MassFunction

# To patch the transition to modularised form, import modules here.
# Perhaps I should deprecate this for some version.
from .alternatives import *
from .cosmology import *
from .density_field import *
from .fitting import *
from .halos import *
from .helpers import *
from .mass_function import *
=======
from .hmf import MassFunction
from . import fitting_functions as fits
from .cosmo import Cosmology
from .transfer import Transfer
from .sample import sample_mf
>>>>>>> ab44208e
<|MERGE_RESOLUTION|>--- conflicted
+++ resolved
@@ -1,5 +1,4 @@
 __version__ = "3.0.7"
-<<<<<<< HEAD
 
 from .mass_function.hmf import MassFunction
 
@@ -11,11 +10,4 @@
 from .fitting import *
 from .halos import *
 from .helpers import *
-from .mass_function import *
-=======
-from .hmf import MassFunction
-from . import fitting_functions as fits
-from .cosmo import Cosmology
-from .transfer import Transfer
-from .sample import sample_mf
->>>>>>> ab44208e
+from .mass_function import *